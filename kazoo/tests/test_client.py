--- conflicted
+++ resolved
@@ -963,43 +963,6 @@
         finally:
             self.cluster[0].run()
 
-<<<<<<< HEAD
-    def test_set_watches_on_reconnect(self):
-        client = self.client
-        watch_event = client.handler.event_object()
-
-        client.create("/tacos")
-
-        # set the watch
-        def w(we):
-            eq_(we.path, "/tacos")
-            watch_event.set()
-
-        client.get_children("/tacos", watch=w)
-
-        # force a reconnect
-        states = []
-        rc = client.handler.event_object()
-        @client.add_listener
-        def listener(state):
-            if state == KazooState.CONNECTED:
-                states.append(state)
-                rc.set()
-
-        client._connection._socket.shutdown(socket.SHUT_RDWR)
-
-        rc.wait(10)
-        eq_(states, [KazooState.CONNECTED])
-
-        # watches should still be there
-        self.assertTrue(len(client._child_watchers) == 1)
-
-        # ... and they should fire
-        client.create("/tacos/hello_", b"", ephemeral=True, sequence=True)
-
-        watch_event.wait(1)
-        self.assertTrue(watch_event.is_set())
-
     def test_keep_session(self):
         from kazoo.client import KazooClient
         hosts = self.cluster[0].address
@@ -1019,8 +982,6 @@
 
         self.assertTrue(first_client_id[0] == new_client.client_id[0])
 
-=======
->>>>>>> b4967d16
 
 dummy_dict = {
     'aversion': 1, 'ctime': 0, 'cversion': 1,
