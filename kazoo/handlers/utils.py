"""Kazoo handler helpers"""

import errno
import functools

HAS_FNCTL = True
try:
    import fcntl
except ImportError:  # pragma: nocover
    HAS_FNCTL = False

<<<<<<< HEAD
=======
import errno
import functools
import os
import select
import socket
import sys

>>>>>>> 21b2d6ce
# sentinel objects
_NONE = object()


class AsyncResult(object):
    """A one-time event that stores a value or an exception"""
    def __init__(self, handler, condition_factory, timeout_factory):
        self._handler = handler
        self._exception = _NONE
        self._condition = condition_factory()
        self._callbacks = []
        self._timeout_factory = timeout_factory
        self.value = None

    def ready(self):
        """Return true if and only if it holds a value or an
        exception"""
        return self._exception is not _NONE

    def successful(self):
        """Return true if and only if it is ready and holds a value"""
        return self._exception is None

    @property
    def exception(self):
        if self._exception is not _NONE:
            return self._exception

    def set(self, value=None):
        """Store the value. Wake up the waiters."""
        with self._condition:
            self.value = value
            self._exception = None
            for callback in self._callbacks:
                self._handler.completion_queue.put(
                    lambda: callback(self)
                )
            self._condition.notify_all()

    def set_exception(self, exception):
        """Store the exception. Wake up the waiters."""
        with self._condition:
            self._exception = exception
            for callback in self._callbacks:
                self._handler.completion_queue.put(
                    lambda: callback(self)
                )
            self._condition.notify_all()

    def get(self, block=True, timeout=None):
        """Return the stored value or raise the exception.

        If there is no value raises TimeoutError.

        """
        with self._condition:
            if self._exception is not _NONE:
                if self._exception is None:
                    return self.value
                raise self._exception
            elif block:
                self._condition.wait(timeout)
                if self._exception is not _NONE:
                    if self._exception is None:
                        return self.value
                    raise self._exception

            # if we get to this point we timeout
            raise self._timeout_factory()

    def get_nowait(self):
        """Return the value or raise the exception without blocking.

        If nothing is available, raises TimeoutError

        """
        return self.get(block=False)

    def wait(self, timeout=None):
        """Block until the instance is ready."""
        with self._condition:
            self._condition.wait(timeout)
        return self._exception is not _NONE

    def rawlink(self, callback):
        """Register a callback to call when a value or an exception is
        set"""
        with self._condition:
            # Are we already set? Dispatch it now
            if self.ready():
                self._handler.completion_queue.put(
                    lambda: callback(self)
                )
                return

            if callback not in self._callbacks:
                self._callbacks.append(callback)

    def unlink(self, callback):
        """Remove the callback set by :meth:`rawlink`"""
        with self._condition:
            if self.ready():
                # Already triggered, ignore
                return

            if callback in self._callbacks:
                self._callbacks.remove(callback)


def _set_fd_cloexec(fd):
    flags = fcntl.fcntl(fd, fcntl.F_GETFD)
    fcntl.fcntl(fd, fcntl.F_SETFD, flags | fcntl.FD_CLOEXEC)


def _set_default_tcpsock_options(module, sock):
    sock.setsockopt(module.IPPROTO_TCP, module.TCP_NODELAY, 1)
    if HAS_FNCTL:
        _set_fd_cloexec(sock)
    return sock


def create_socket_pair(module, port=0):
    """Create socket pair.

    If socket.socketpair isn't available, we emulate it.
    """
    # See if socketpair() is available.
    have_socketpair = hasattr(module, 'socketpair')
    if have_socketpair:
        client_sock, srv_sock = module.socketpair()
        return client_sock, srv_sock

    # Create a non-blocking temporary server socket
    temp_srv_sock = module.socket()
    temp_srv_sock.setblocking(False)
    temp_srv_sock.bind(('', port))
    port = temp_srv_sock.getsockname()[1]
    temp_srv_sock.listen(1)

    # Create non-blocking client socket
    client_sock = module.socket()
    client_sock.setblocking(False)
    try:
        client_sock.connect(('localhost', port))
    except module.error as err:
        # EWOULDBLOCK is not an error, as the socket is non-blocking
        if err.errno != errno.EWOULDBLOCK:
            raise

    # Use select to wait for connect() to succeed.
    timeout = 1
    readable = select.select([temp_srv_sock], [], [], timeout)[0]
    if temp_srv_sock not in readable:
        raise Exception('Client socket not connected in %s'
                        ' second(s)' % (timeout))
    srv_sock, _ = temp_srv_sock.accept()
    return client_sock, srv_sock


def create_tcp_socket(module):
    """Create a TCP socket with the CLOEXEC flag set.
    """
    type_ = module.SOCK_STREAM
    if hasattr(module, 'SOCK_CLOEXEC'):  # pragma: nocover
        # if available, set cloexec flag during socket creation
        type_ |= module.SOCK_CLOEXEC
    sock = module.socket(module.AF_INET, type_)
    _set_default_tcpsock_options(module, sock)
    return sock


def create_tcp_connection(module, address, timeout=None):
    if timeout is None:
        # thanks to create_connection() developers for
        # this ugliness...
        timeout = module._GLOBAL_DEFAULT_TIMEOUT

    sock = module.create_connection(address, timeout)
    _set_default_tcpsock_options(module, sock)
    return sock


def capture_exceptions(async_result):
    """Return a new decorated function that propagates the exceptions of the
    wrapped function to an async_result.

    :param async_result: An async result implementing :class:`IAsyncResult`

    """
    def capture(function):
        @functools.wraps(function)
        def captured_function(*args, **kwargs):
            try:
                return function(*args, **kwargs)
            except Exception as exc:
                async_result.set_exception(exc)
        return captured_function
    return capture


def wrap(async_result):
    """Return a new decorated function that propagates the return value or
    exception of wrapped function to an async_result.  NOTE: Only propagates a
    non-None return value.

    :param async_result: An async result implementing :class:`IAsyncResult`

    """
    def capture(function):
        @capture_exceptions(async_result)
        def captured_function(*args, **kwargs):
            value = function(*args, **kwargs)
            if value is not None:
                async_result.set(value)
            return value
        return captured_function
    return capture<|MERGE_RESOLUTION|>--- conflicted
+++ resolved
@@ -2,6 +2,7 @@
 
 import errno
 import functools
+import select
 
 HAS_FNCTL = True
 try:
@@ -9,16 +10,6 @@
 except ImportError:  # pragma: nocover
     HAS_FNCTL = False
 
-<<<<<<< HEAD
-=======
-import errno
-import functools
-import os
-import select
-import socket
-import sys
-
->>>>>>> 21b2d6ce
 # sentinel objects
 _NONE = object()
 
