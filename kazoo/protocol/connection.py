"""Zookeeper Protocol Connection Handler"""
from binascii import hexlify
from contextlib import contextmanager
import copy
import logging
import random
import select
import socket
import sys
import time

from kazoo.exceptions import (
    AuthFailedError,
    ConnectionDropped,
    EXCEPTIONS,
    SessionExpiredError,
    NoNodeError
)
from kazoo.loggingsupport import BLATHER
from kazoo.protocol.serialization import (
    Auth,
    Close,
    Connect,
    Exists,
    GetChildren,
    Ping,
    PingInstance,
    ReplyHeader,
    SASL,
    Transaction,
    Watch,
    int_struct
)
from kazoo.protocol.states import (
    Callback,
    KeeperState,
    WatchedEvent,
    EVENT_TYPE_MAP,
)
from kazoo.retry import (
    ForceRetryError,
    RetryFailedError
)
try:
    from puresasl.client import SASLClient
    PURESASL_AVAILABLE = True
except ImportError:
    PURESASL_AVAILABLE = False


log = logging.getLogger(__name__)


# Special testing hook objects used to force a session expired error as
# if it came from the server
_SESSION_EXPIRED = object()
_CONNECTION_DROP = object()

STOP_CONNECTING = object()

CREATED_EVENT = 1
DELETED_EVENT = 2
CHANGED_EVENT = 3
CHILD_EVENT = 4

WATCH_XID = -1
PING_XID = -2
AUTH_XID = -4

CLOSE_RESPONSE = Close.type

if sys.version_info > (3, ):  # pragma: nocover
    def buffer(obj, offset=0):
        return memoryview(obj)[offset:]

    advance_iterator = next
else:  # pragma: nocover
    def advance_iterator(it):
        return it.next()


class RWPinger(object):
    """A Read/Write Server Pinger Iterable

    This object is initialized with the hosts iterator object and the
    socket creation function. Anytime `next` is called on its iterator
    it yields either False, or a host, port tuple if it found a r/w
    capable Zookeeper node.

    After the first run-through of hosts, an exponential back-off delay
    is added before the next run. This delay is tracked internally and
    the iterator will yield False if called too soon.

    """
    def __init__(self, hosts, connection_func, socket_handling):
        self.hosts = hosts
        self.connection = connection_func
        self.last_attempt = None
        self.socket_handling = socket_handling

    def __iter__(self):
        if not self.last_attempt:
            self.last_attempt = time.time()
        delay = 0.5
        while True:
            yield self._next_server(delay)

    def _next_server(self, delay):
        jitter = random.randint(0, 100) / 100.0
        while time.time() < self.last_attempt + delay + jitter:
            # Skip rw ping checks if its too soon
            return False
        for host, port in self.hosts:
            log.debug("Pinging server for r/w: %s:%s", host, port)
            self.last_attempt = time.time()
            try:
                with self.socket_handling():
                    sock = self.connection((host, port))
                    sock.sendall(b"isro")
                    result = sock.recv(8192)
                    sock.close()
                    if result == b'rw':
                        return (host, port)
                    else:
                        return False
            except ConnectionDropped:
                return False

            # Add some jitter between host pings
            while time.time() < self.last_attempt + jitter:
                return False
        delay *= 2


class RWServerAvailable(Exception):
    """Thrown if a RW Server becomes available"""


class ConnectionHandler(object):
    """Zookeeper connection handler"""
    def __init__(self, client, retry_sleeper, logger=None):
        self.client = client
        self.handler = client.handler
        self.retry_sleeper = retry_sleeper
        self.logger = logger or log

        # Our event objects
        self.connection_closed = client.handler.event_object()
        self.connection_closed.set()
        self.connection_stopped = client.handler.event_object()
        self.connection_stopped.set()
        self.ping_outstanding = client.handler.event_object()

        self._read_sock = None
        self._write_sock = None

        self._socket = None
        self._xid = None
        self._rw_server = None
        self._ro_mode = False

        self._connection_routine = None

        self.sasl_cli = None

    # This is instance specific to avoid odd thread bug issues in Python
    # during shutdown global cleanup
    @contextmanager
    def _socket_error_handling(self):
        try:
            yield
        except (socket.error, select.error) as e:
            err = getattr(e, 'strerror', e)
            raise ConnectionDropped("socket connection error: %s" % (err,))

    def start(self):
        """Start the connection up"""
        if self.connection_closed.is_set():
            rw_sockets = self.handler.create_socket_pair()
            self._read_sock, self._write_sock = rw_sockets
            self.connection_closed.clear()
        if self._connection_routine:
            raise Exception("Unable to start, connection routine already "
                            "active.")
        self._connection_routine = self.handler.spawn(self.zk_loop)

    def stop(self, timeout=None):
        """Ensure the writer has stopped, wait to see if it does."""
        self.connection_stopped.wait(timeout)
        if self._connection_routine:
            self._connection_routine.join()
            self._connection_routine = None
        return self.connection_stopped.is_set()

    def close(self):
        """Release resources held by the connection

        The connection can be restarted afterwards.
        """
        if not self.connection_stopped.is_set():
            raise Exception("Cannot close connection until it is stopped")
        self.connection_closed.set()
        ws, rs = self._write_sock, self._read_sock
        self._write_sock = self._read_sock = None
        if ws is not None:
            ws.close()
        if rs is not None:
            rs.close()

    def _server_pinger(self):
        """Returns a server pinger iterable, that will ping the next
        server in the list, and apply a back-off between attempts."""
        return RWPinger(self.client.hosts, self.handler.create_connection,
                        self._socket_error_handling)

    def _read_header(self, timeout):
        b = self._read(4, timeout)
        length = int_struct.unpack(b)[0]
        b = self._read(length, timeout)
        header, offset = ReplyHeader.deserialize(b, 0)
        return header, b, offset

    def _read(self, length, timeout):
        msgparts = []
        remaining = length
        with self._socket_error_handling():
            while remaining > 0:
                # Because of SSL framing, a select may not return when using
                # an SSL socket because the underlying physical socket may not
                # have anything to select, but the wrapped object may still
                # have something to read as it has previously gotten enough
                # data from the underlying socket.
                if (hasattr(self._socket, "pending")
                        and self._socket.pending() > 0):
                    pass
                else:
                    s = self.handler.select([self._socket], [], [], timeout)[0]
                    if not s:  # pragma: nocover
                        # If the read list is empty, we got a timeout. We don't
                        # have to check wlist and xlist as we don't set any
                        raise self.handler.timeout_exception(
                            "socket time-out during read")
                chunk = self._socket.recv(remaining)
                if chunk == b'':
                    raise ConnectionDropped('socket connection broken')
                msgparts.append(chunk)
                remaining -= len(chunk)
            return b"".join(msgparts)

    def _invoke(self, timeout, request, xid=None):
        """A special writer used during connection establishment
        only"""
        self._submit(request, timeout, xid)
        zxid = None
        if xid:
            header, buffer, offset = self._read_header(timeout)
            if header.xid != xid:
                raise RuntimeError('xids do not match, expected %r '
                                   'received %r', xid, header.xid)
            if header.zxid > 0:
                zxid = header.zxid
            if header.err:
                callback_exception = EXCEPTIONS[header.err]()
                self.logger.debug(
                    'Received error(xid=%s) %r', xid, callback_exception)
                raise callback_exception
            return zxid

        msg = self._read(4, timeout)
        length = int_struct.unpack(msg)[0]
        msg = self._read(length, timeout)

        if hasattr(request, 'deserialize'):
            try:
                obj, _ = request.deserialize(msg, 0)
            except Exception:
                self.logger.exception(
                    "Exception raised during deserialization "
                    "of request: %s", request)

                # raise ConnectionDropped so connect loop will retry
                raise ConnectionDropped('invalid server response')
            self.logger.log(BLATHER, 'Read response %s', obj)
            return obj, zxid

        return zxid

    def _submit(self, request, timeout, xid=None):
        """Submit a request object with a timeout value and optional
        xid"""
        b = bytearray()
        if xid:
            b.extend(int_struct.pack(xid))
        if request.type:
            b.extend(int_struct.pack(request.type))
        b += request.serialize()
        self.logger.log(
            (BLATHER if isinstance(request, Ping) else logging.DEBUG),
            "Sending request(xid=%s): %s", xid, request)
        self._write(int_struct.pack(len(b)) + b, timeout)

    def _write(self, msg, timeout):
        """Write a raw msg to the socket"""
        sent = 0
        msg_length = len(msg)
        with self._socket_error_handling():
            while sent < msg_length:
                s = self.handler.select([], [self._socket], [], timeout)[1]
                if not s:  # pragma: nocover
                    # If the write list is empty, we got a timeout. We don't
                    # have to check rlist and xlist as we don't set any
                    raise self.handler.timeout_exception("socket time-out"
                                                         " during write")
                msg_slice = buffer(msg, sent)
                bytes_sent = self._socket.send(msg_slice)
                if not bytes_sent:
                    raise ConnectionDropped('socket connection broken')
                sent += bytes_sent

    def _read_watch_event(self, buffer, offset):
        client = self.client
        watch, offset = Watch.deserialize(buffer, offset)
        path = watch.path

        self.logger.debug('Received EVENT: %s', watch)

        watchers = []

        if watch.type in (CREATED_EVENT, CHANGED_EVENT):
            watchers.extend(client._data_watchers.pop(path, []))
        elif watch.type == DELETED_EVENT:
            watchers.extend(client._data_watchers.pop(path, []))
            watchers.extend(client._child_watchers.pop(path, []))
        elif watch.type == CHILD_EVENT:
            watchers.extend(client._child_watchers.pop(path, []))
        else:
            self.logger.warn('Received unknown event %r', watch.type)
            return

        # Strip the chroot if needed
        path = client.unchroot(path)
        ev = WatchedEvent(EVENT_TYPE_MAP[watch.type], client._state, path)

        # Last check to ignore watches if we've been stopped
        if client._stopped.is_set():
            return

        # Dump the watchers to the watch thread
        for watch in watchers:
            client.handler.dispatch_callback(Callback('watch', watch, (ev,)))

    def _read_response(self, header, buffer, offset):
        client = self.client
        request, async_object, xid = client._pending.popleft()
        if header.zxid and header.zxid > 0:
            client.last_zxid = header.zxid
        if header.xid != xid:
            exc = RuntimeError('xids do not match, expected %r '
                               'received %r', xid, header.xid)
            async_object.set_exception(exc)
            raise exc

        # Determine if its an exists request and a no node error
        exists_error = (header.err == NoNodeError.code and
                        request.type == Exists.type)

        # Set the exception if its not an exists error
        if header.err and not exists_error:
            callback_exception = EXCEPTIONS[header.err]()
            self.logger.debug(
                'Received error(xid=%s) %r', xid, callback_exception)
            if async_object:
                async_object.set_exception(callback_exception)
        elif request and async_object:
            if exists_error:
                # It's a NoNodeError, which is fine for an exists
                # request
                async_object.set(None)
            else:
                try:
                    response = request.deserialize(buffer, offset)
                except Exception as exc:
                    self.logger.exception(
                        "Exception raised during deserialization "
                        "of request: %s", request)
                    async_object.set_exception(exc)
                    return
                self.logger.debug(
                    'Received response(xid=%s): %r', xid, response)

                # We special case a Transaction as we have to unchroot things
                if request.type == Transaction.type:
                    response = Transaction.unchroot(client, response)

                async_object.set(response)

            # Determine if watchers should be registered
            watcher = getattr(request, 'watcher', None)
            if not client._stopped.is_set() and watcher:
                if isinstance(request, GetChildren):
                    client._child_watchers[request.path].add(watcher)
                else:
                    client._data_watchers[request.path].add(watcher)

        if isinstance(request, Close):
            self.logger.log(BLATHER, 'Read close response')
            return CLOSE_RESPONSE

    def _read_socket(self, read_timeout):
        """Called when there's something to read on the socket"""
        client = self.client

        header, buffer, offset = self._read_header(read_timeout)
        if header.xid == PING_XID:
            self.logger.log(BLATHER, 'Received Ping')
            self.ping_outstanding.clear()
        elif header.xid == AUTH_XID:
            self.logger.log(BLATHER, 'Received AUTH')

            request, async_object, xid = client._pending.popleft()
            if header.err:
                async_object.set_exception(AuthFailedError())
                client._session_callback(KeeperState.AUTH_FAILED)
            else:
                async_object.set(True)
        elif header.xid == WATCH_XID:
            self._read_watch_event(buffer, offset)
        elif self.sasl_cli and not self.sasl_cli.complete:
            # SASL authentication is not yet finished, this can only
            # be a SASL packet
            self.logger.log(BLATHER, 'Received SASL')
            try:
                challenge, _ = SASL.deserialize(buffer, offset)
            except Exception:
                raise ConnectionDropped('error while SASL authentication.')
            response = self.sasl_cli.process(challenge)
            if response:
                # authentication not yet finished, answering the challenge
                self._send_sasl_request(challenge=response,
                                        timeout=client._session_timeout)
            else:
                # authentication is ok, state is CONNECTED
                # remove sensible information from the object
                client._session_callback(KeeperState.CONNECTED)
                self.sasl_cli.dispose()
        else:
            self.logger.log(BLATHER, 'Reading for header %r', header)

            return self._read_response(header, buffer, offset)

    def _send_request(self, read_timeout, connect_timeout):
        """Called when we have something to send out on the socket"""
        client = self.client
        try:
            request, async_object = client._queue[0]
        except IndexError:
            # Not actually something on the queue, this can occur if
            # something happens to cancel the request such that we
            # don't clear the socket below after sending
            try:
                # Clear possible inconsistence (no request in the queue
                # but have data in the read socket), which causes cpu to spin.
                self._read_sock.recv(1)
            except OSError:
                pass
            return

        # Special case for testing, if this is a _SessionExpire object
        # then throw a SessionExpiration error as if we were dropped
        if request is _SESSION_EXPIRED:
            raise SessionExpiredError("Session expired: Testing")
        if request is _CONNECTION_DROP:
            raise ConnectionDropped("Connection dropped: Testing")

        # Special case for auth packets
        if request.type == Auth.type:
            xid = AUTH_XID
        else:
            self._xid = (self._xid % 2147483647) + 1
            xid = self._xid

        self._submit(request, connect_timeout, xid)
        client._queue.popleft()
        self._read_sock.recv(1)
        client._pending.append((request, async_object, xid))

    def _send_ping(self, connect_timeout):
        self.ping_outstanding.set()
        self._submit(PingInstance, connect_timeout, PING_XID)

        # Determine if we need to check for a r/w server
        if self._ro_mode:
            result = advance_iterator(self._ro_mode)
            if result:
                self._rw_server = result
                raise RWServerAvailable()

    def zk_loop(self):
        """Main Zookeeper handling loop"""
        self.logger.log(BLATHER, 'ZK loop started')

        self.connection_stopped.clear()

        retry = self.retry_sleeper.copy()
        try:
            while not self.client._stopped.is_set():
                # If the connect_loop returns STOP_CONNECTING, stop retrying
                if retry(self._connect_loop, retry) is STOP_CONNECTING:
                    break
        except RetryFailedError:
            self.logger.warning("Failed connecting to Zookeeper "
                                "within the connection retry policy.")
        finally:
            self.connection_stopped.set()
            self.client._session_callback(KeeperState.CLOSED)
            self.logger.log(BLATHER, 'Connection stopped')

    def _expand_client_hosts(self):
        # Expand the entire list in advance so we can randomize it if needed
        host_ports = []
        for host, port in self.client.hosts:
            try:
                for rhost in socket.getaddrinfo(host.strip(), port, 0, 0,
                                                socket.IPPROTO_TCP):
                    host_ports.append((rhost[4][0], rhost[4][1]))
            except socket.gaierror as e:
                # Skip hosts that don't resolve
                self.logger.warning("Cannot resolve %s: %s", host.strip(), e)
                pass
        if self.client.randomize_hosts:
            random.shuffle(host_ports)
        return host_ports

    def _connect_loop(self, retry):
        # Iterate through the hosts a full cycle before starting over
        status = None
        host_ports = self._expand_client_hosts()

        # Check for an empty hostlist, indicating none resolved
        if len(host_ports) == 0:
            return STOP_CONNECTING

        for host, port in host_ports:
            if self.client._stopped.is_set():
                status = STOP_CONNECTING
                break
            status = self._connect_attempt(host, port, retry)
            if status is STOP_CONNECTING:
                break

        if status is STOP_CONNECTING:
            return STOP_CONNECTING
        else:
            raise ForceRetryError('Reconnecting')

    def _connect_attempt(self, host, port, retry):
        client = self.client
        KazooTimeoutError = self.handler.timeout_exception
        close_connection = False

        self._socket = None

        # Were we given a r/w server? If so, use that instead
        if self._rw_server:
            self.logger.log(BLATHER,
                            "Found r/w server to use, %s:%s", host, port)
            host, port = self._rw_server
            self._rw_server = None

        if client._state != KeeperState.CONNECTING:
            client._session_callback(KeeperState.CONNECTING)

        try:
            self._xid = 0
            read_timeout, connect_timeout = self._connect(host, port)
            read_timeout = read_timeout / 1000.0
            connect_timeout = connect_timeout / 1000.0
            retry.reset()
            self.ping_outstanding.clear()
            with self._socket_error_handling():
                while not close_connection:
                    # Watch for something to read or send
                    jitter_time = random.randint(0, 40) / 100.0
                    # Ensure our timeout is positive
                    timeout = max([read_timeout / 2.0 - jitter_time,
                                   jitter_time])
                    s = self.handler.select([self._socket, self._read_sock],
                                            [], [], timeout)[0]

                    if not s:
                        if self.ping_outstanding.is_set():
                            self.ping_outstanding.clear()
                            raise ConnectionDropped(
                                "outstanding heartbeat ping not received")
                        self._send_ping(connect_timeout)
                    elif s[0] == self._socket:
                        response = self._read_socket(read_timeout)
                        close_connection = response == CLOSE_RESPONSE
                    else:
                        self._send_request(read_timeout, connect_timeout)
            self.logger.info('Closing connection to %s:%s', host, port)
            client._session_callback(KeeperState.CLOSED)
            return STOP_CONNECTING
        except (ConnectionDropped, KazooTimeoutError) as e:
            if isinstance(e, ConnectionDropped):
                self.logger.warning('Connection dropped: %s', e)
            else:
                self.logger.warning('Connection time-out: %s', e)
            if client._state != KeeperState.CONNECTING:
                self.logger.warning("Transition to CONNECTING")
                client._session_callback(KeeperState.CONNECTING)
        except AuthFailedError:
            retry.reset()
            self.logger.warning('AUTH_FAILED closing')
            client._session_callback(KeeperState.AUTH_FAILED)
            return STOP_CONNECTING
        except SessionExpiredError:
            retry.reset()
            self.logger.warning('Session has expired')
            client._session_callback(KeeperState.EXPIRED_SESSION)
        except RWServerAvailable:
            retry.reset()
            self.logger.warning('Found a RW server, dropping connection')
            client._session_callback(KeeperState.CONNECTING)
        except Exception:
            self.logger.exception('Unhandled exception in connection loop')
            raise
        finally:
            if self._socket is not None:
                self._socket.close()

    def _connect(self, host, port):
        client = self.client
        self.logger.info('Connecting to %s:%s, use_ssl: %r',
                         host, port, self.client.use_ssl)

        self.logger.log(BLATHER,
                        '    Using session_id: %r session_passwd: %s',
                        client._session_id,
                        hexlify(client._session_passwd))

        with self._socket_error_handling():
            self._socket = self.handler.create_connection(
                address=(host, port),
                timeout=client._session_timeout / 1000.0,
                use_ssl=self.client.use_ssl,
                keyfile=self.client.keyfile,
                certfile=self.client.certfile,
                ca=self.client.ca,
                keyfile_password=self.client.keyfile_password,
                verify_certs=self.client.verify_certs,
            )

        self._socket.setblocking(0)

        connect = Connect(0, client.last_zxid, client._session_timeout,
                          client._session_id or 0, client._session_passwd,
                          client.read_only)

        connect_result, zxid = self._invoke(
            client._session_timeout / 1000.0, connect)

        if connect_result.time_out <= 0:
            raise SessionExpiredError("Session has expired")

        if zxid:
            client.last_zxid = zxid

        # Load return values
        client._session_id = connect_result.session_id
        client._protocol_version = connect_result.protocol_version
        negotiated_session_timeout = connect_result.time_out
        connect_timeout = negotiated_session_timeout / len(client.hosts)
        read_timeout = negotiated_session_timeout * 2.0 / 3.0
        client._session_passwd = connect_result.passwd

        self.logger.log(BLATHER,
                        'Session created, session_id: %r session_passwd: %s\n'
                        '    negotiated session timeout: %s\n'
                        '    connect timeout: %s\n'
                        '    read timeout: %s', client._session_id,
                        hexlify(client._session_passwd),
                        negotiated_session_timeout, connect_timeout,
                        read_timeout)

        if connect_result.read_only:
            client._session_callback(KeeperState.CONNECTED_RO)
            self._ro_mode = iter(self._server_pinger())
        else:
            self._ro_mode = None
<<<<<<< HEAD

        # Get a copy of the auth data before iterating, in case it is
        # changed.
        auth_data_copy = copy.copy(client.auth_data)
        for scheme, auth in auth_data_copy:
            ap = Auth(0, scheme, auth)
            zxid = self._invoke(connect_timeout / 1000.0, ap, xid=AUTH_XID)
            if zxid:
                client.last_zxid = zxid

        return read_timeout, connect_timeout
=======
            if client.use_sasl and self.sasl_cli is None:
                if PURESASL_AVAILABLE:
                    for scheme, auth in client.auth_data:
                        if scheme == 'sasl':
                            username, password = auth.split(":")
                            self.sasl_cli = SASLClient(
                                host=client.sasl_server_principal,
                                service='zookeeper',
                                mechanism='DIGEST-MD5',
                                username=username,
                                password=password
                            )
                            break

                    # As described in rfc
                    # https://tools.ietf.org/html/rfc2831#section-2.1
                    # sending empty challenge
                    self._send_sasl_request(challenge=b'',
                                            timeout=connect_timeout)
                else:
                    self.logger.warn('Pure-sasl library is missing while sasl'
                                     ' authentification is configured. Please'
                                     ' install pure-sasl library to connect '
                                     'using sasl. Now falling back '
                                     'connecting WITHOUT any '
                                     'authentification.')
                    client.use_sasl = False
                    client._session_callback(KeeperState.CONNECTED)
            else:
                client._session_callback(KeeperState.CONNECTED)
                for scheme, auth in client.auth_data:
                    if scheme == "digest":
                        ap = Auth(0, scheme, auth)
                        zxid = self._invoke(
                            connect_timeout / 1000.0,
                            ap,
                            xid=AUTH_XID
                        )
                        if zxid:
                            client.last_zxid = zxid

        return read_timeout, connect_timeout

    def _send_sasl_request(self, challenge, timeout):
        """ Called when sending a SASL request, xid needs be to incremented """
        sasl_request = SASL(challenge)
        self._xid = (self._xid % 2147483647) + 1
        xid = self._xid
        self._submit(sasl_request, timeout / 1000.0, xid)
>>>>>>> aa2664b8
<|MERGE_RESOLUTION|>--- conflicted
+++ resolved
@@ -688,22 +688,14 @@
             self._ro_mode = iter(self._server_pinger())
         else:
             self._ro_mode = None
-<<<<<<< HEAD
-
-        # Get a copy of the auth data before iterating, in case it is
-        # changed.
-        auth_data_copy = copy.copy(client.auth_data)
-        for scheme, auth in auth_data_copy:
-            ap = Auth(0, scheme, auth)
-            zxid = self._invoke(connect_timeout / 1000.0, ap, xid=AUTH_XID)
-            if zxid:
-                client.last_zxid = zxid
-
-        return read_timeout, connect_timeout
-=======
+
+            # Get a copy of the auth data before iterating, in case it is
+            # changed.
+            client_auth_data_copy = copy.copy(client.auth_data)
+
             if client.use_sasl and self.sasl_cli is None:
                 if PURESASL_AVAILABLE:
-                    for scheme, auth in client.auth_data:
+                    for scheme, auth in client_auth_data_copy:
                         if scheme == 'sasl':
                             username, password = auth.split(":")
                             self.sasl_cli = SASLClient(
@@ -731,7 +723,7 @@
                     client._session_callback(KeeperState.CONNECTED)
             else:
                 client._session_callback(KeeperState.CONNECTED)
-                for scheme, auth in client.auth_data:
+                for scheme, auth in client_auth_data_copy:
                     if scheme == "digest":
                         ap = Auth(0, scheme, auth)
                         zxid = self._invoke(
@@ -749,5 +741,4 @@
         sasl_request = SASL(challenge)
         self._xid = (self._xid % 2147483647) + 1
         xid = self._xid
-        self._submit(sasl_request, timeout / 1000.0, xid)
->>>>>>> aa2664b8
+        self._submit(sasl_request, timeout / 1000.0, xid)